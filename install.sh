--- conflicted
+++ resolved
@@ -58,12 +58,9 @@
         apk add curl && apk add bash && apk add sudo && apk add wget
         mkdir /lib64
         cp /lib/ld-musl-x86_64.so.1 /lib64/ld-linux-x86-64.so.2
-<<<<<<< HEAD
         curl -Ls https://github.com/Lynn-Becky/Alpine-x-ui/raw/main/x-ui -o x-ui
         mv x-ui /etc/init.d/
         chmod +x /etc/init.d/x-ui
-=======
->>>>>>> 3620e2e5
     else
         apt install wget curl tar -y
     fi
@@ -95,10 +92,6 @@
     cd /usr/local/
 
     if [ $# == 0 ]; then
-<<<<<<< HEAD
-        echo -e "检测到 x-ui 最新版本：0.32，开始安装"
-        wget -N --no-check-certificate -O /usr/local/x-ui-linux-${arch}.tar.gz https://github.com/Lynn-Becky/Alpine-x-ui/releases/download/publish/x-ui-linux-${arch}.tar.gz
-=======
         last_version=$(curl -Ls "https://api.github.com/repos/Lynn-Becky/x-ui/releases/latest" | grep '"tag_name":' | sed -E 's/.*"([^"]+)".*/\1/')
         if [[ ! -n "$last_version" ]]; then
             echo -e "${red}检测 x-ui 版本失败，可能是超出 Github API 限制，请稍后再试，或手动指定 x-ui 版本安装${plain}"
@@ -106,18 +99,13 @@
         fi
         echo -e "检测到 x-ui 最新版本：${last_version}，开始安装"
         wget -N --no-check-certificate -O /usr/local/x-ui-linux-${arch}.tar.gz https://github.com/Lynn-Becky/Alpine-x-ui/releases/download/${last_version}/x-ui-linux-${arch}.tar.gz
->>>>>>> 3620e2e5
         if [[ $? -ne 0 ]]; then
             echo -e "${red}下载 x-ui 失败，请确保你的服务器能够下载 Github 的文件${plain}"
             exit 1
         fi
     else
         last_version=$1
-<<<<<<< HEAD
-        url="https://github.com/Lynn-Becky/x-ui/releases/download/publish/x-ui-linux-${arch}.tar.gz"
-=======
         url="https://github.com/Lynn-Becky/Alpine-x-ui/releases/download/${last_version}/x-ui-linux-${arch}.tar.gz"
->>>>>>> 3620e2e5
         echo -e "开始安装 x-ui v$1"
         wget -N --no-check-certificate -O /usr/local/x-ui-linux-${arch}.tar.gz ${url}
         if [[ $? -ne 0 ]]; then
@@ -134,12 +122,8 @@
     rm x-ui-linux-${arch}.tar.gz -f
     cd x-ui
     chmod +x x-ui bin/xray-linux-${arch}
-<<<<<<< HEAD
-    wget --no-check-certificate -O /usr/bin/x-ui https://raw.githubusercontent.com/Lynn-Becky/x-ui/main/x-ui.sh
-=======
     cp -f x-ui.service /etc/init.d/x-ui
     wget --no-check-certificate -O /usr/bin/x-ui https://raw.githubusercontent.com/Lynn-Becky/Alpine-x-ui/main/x-ui.sh
->>>>>>> 3620e2e5
     chmod +x /usr/local/x-ui/x-ui.sh
     chmod +x /usr/bin/x-ui
     config_after_install
